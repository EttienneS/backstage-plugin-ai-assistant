--- conflicted
+++ resolved
@@ -1,8 +1,3 @@
-<<<<<<< HEAD
-export * from './vector-store';
 export * from './ingestor';
 export * from './tools';
-=======
-export * from './ingestor';
-export * from './vector-store';
->>>>>>> 5666d185
+export * from './vector-store';