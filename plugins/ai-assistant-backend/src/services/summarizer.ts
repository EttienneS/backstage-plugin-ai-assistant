import { RootConfigService } from '@backstage/backend-plugin-api';
import { Model } from '@sweetoburrito/backstage-plugin-ai-assistant-node';
import { DEFAULT_SUMMARY_PROMPT } from '../constants/prompts';
import {
  SystemMessagePromptTemplate,
  HumanMessagePromptTemplate,
  ChatPromptTemplate,
} from '@langchain/core/prompts';
import { Message } from '@sweetoburrito/backstage-plugin-ai-assistant-common';
import { CallbackHandler } from '@langfuse/langchain';

type SummarizerService = {
  summarize: (
    conversationMessages: Message[],
    summaryLength?: string,
  ) => Promise<string>;
};

type SummarizerServiceOptions = {
  config: RootConfigService;
  models: Model[];
  langfuseEnabled: boolean;
};

export const createSummarizerService = async ({
  config,
  models,
  langfuseEnabled,
}: SummarizerServiceOptions): Promise<SummarizerService> => {
  const summaryModelId =
    config.getOptionalString('aiAssistant.conversation.summaryModel') ??
    models[0].id;

  const summaryPrompt =
    config.getOptionalString('aiAssistant.conversation.summaryPrompt') ??
    DEFAULT_SUMMARY_PROMPT;

  const model = models.find(m => m.id === summaryModelId);

  if (!model) {
    throw new Error(`Summary model with id ${summaryModelId} not found`);
  }

  const llm = model.chatModel;

  // Initialize Langfuse CallbackHandler for tracing if credentials are available
  const langfuseHandler = langfuseEnabled
    ? new CallbackHandler({
        userId: 'summarizer',
        tags: ['backstage-ai-assistant', 'summarizer'],
      })
    : undefined;
<<<<<<< HEAD

  const summaryPromptTemplate = SystemMessagePromptTemplate.fromTemplate(`
    PURPOSE:
    {summaryPrompt}
    Summarize the conversation in {summaryLength}
=======
>>>>>>> fdc57707

  const chatPromptTemplate = ChatPromptTemplate.fromMessages([
    SystemMessagePromptTemplate.fromTemplate(`
      PURPOSE:
      {summaryPrompt}
      
      Please summarize the following conversation in {summaryLength}.
    `),
    HumanMessagePromptTemplate.fromTemplate(`
      Conversation:
      {conversation}
      
      Please provide a summary of this conversation.
    `),
  ]);

  const summarize: SummarizerService['summarize'] = async (
    messages,
    summaryLength = 'as few words as possible',
  ) => {
    const conversationMessages = messages.filter(
      msg => msg.role === 'ai' || msg.role === 'human',
    );

    const prompt = await chatPromptTemplate.formatMessages({
      summaryPrompt,
      summaryLength,
      conversation: conversationMessages
        .map(msg => `${msg.role}: ${msg.content}`)
        .join('\n'),
    });

    const invokeOptions: any = {
      runName: 'conversation-summarizer',
      tags: ['summarizer'],
    };

    if (langfuseEnabled) {
      invokeOptions.callbacks = [langfuseHandler];
    }

    const { text } = await llm.invoke(prompt, invokeOptions);

    return text.trim();
  };

  return { summarize };
};<|MERGE_RESOLUTION|>--- conflicted
+++ resolved
@@ -50,14 +50,6 @@
         tags: ['backstage-ai-assistant', 'summarizer'],
       })
     : undefined;
-<<<<<<< HEAD
-
-  const summaryPromptTemplate = SystemMessagePromptTemplate.fromTemplate(`
-    PURPOSE:
-    {summaryPrompt}
-    Summarize the conversation in {summaryLength}
-=======
->>>>>>> fdc57707
 
   const chatPromptTemplate = ChatPromptTemplate.fromMessages([
     SystemMessagePromptTemplate.fromTemplate(`
