--- conflicted
+++ resolved
@@ -39,10 +39,7 @@
     "@langchain/core": "^0.3.72",
     "@langchain/langgraph": "^0.4.9",
     "@langchain/textsplitters": "^0.1.0",
-<<<<<<< HEAD
     "@langfuse/client": "^4.3.0",
-=======
->>>>>>> fdc57707
     "@langfuse/core": "^4.0.0",
     "@langfuse/langchain": "^4.0.0",
     "@langfuse/otel": "^4.3.0",
