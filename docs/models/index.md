--- conflicted
+++ resolved
@@ -43,15 +43,8 @@
 
 ## Available Providers
 
-<<<<<<< HEAD
-| Name     | Service                                                                                          | Link to Provider                                                                                                                               |
-| -------- | ------------------------------------------------------------------------------------------------ | ---------------------------------------------------------------------------------------------------------------------------------------------- |
-| Ollama   | [Ollama/OpenWebUI](https://docs.openwebui.com/getting-started/quick-start/starting-with-ollama/) | [Github](https://github.com/SweetOBurritO/backstage-plugin-ai-assistant/tree/main/plugins/ai-assistant-backend-module-model-provider-ollama)   |
-| Azure AI | [Azure AI Foundry](https://ai.azure.com/)                                                        | [Github](https://github.com/SweetOBurritO/backstage-plugin-ai-assistant/tree/main/plugins/ai-assistant-backend-module-model-provider-azure-ai) |
-=======
 | Name             | Service                                                                                          | Link to Provider                                                                                                                                       |
 | ---------------- | ------------------------------------------------------------------------------------------------ | ------------------------------------------------------------------------------------------------------------------------------------------------------ |
 | Ollama           | [Ollama/OpenWebUI](https://docs.openwebui.com/getting-started/quick-start/starting-with-ollama/) | [Github](https://github.com/SweetOBurritO/backstage-plugin-ai-assistant/tree/main/plugins/ai-assistant-backend-module-model-provider-ollama)           |
 | Azure AI         | [Azure AI Foundry](https://ai.azure.com/)                                                        | [Github](https://github.com/SweetOBurritO/backstage-plugin-ai-assistant/tree/main/plugins/ai-assistant-backend-module-model-provider-azure-ai)         |
-| Google Vertex AI | [Vertex AI Studio](https://cloud.google.com/vertex-ai)                                           | [Github](https://github.com/SweetOBurritO/backstage-plugin-ai-assistant/tree/main/plugins/ai-assistant-backend-module-model-provider-google-vertex-ai) |
->>>>>>> fdc57707
+| Google Vertex AI | [Vertex AI Studio](https://cloud.google.com/vertex-ai)                                           | [Github](https://github.com/SweetOBurritO/backstage-plugin-ai-assistant/tree/main/plugins/ai-assistant-backend-module-model-provider-google-vertex-ai) |